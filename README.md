--- conflicted
+++ resolved
@@ -15,12 +15,9 @@
 - 🖼️ **リアルタイムプレビュー** - 編集結果を即座に確認
 - 💾 **画像保存** - PNG/JPG形式で編集後の画像をダウンロード
 - 🎨 **レンダリングモード選択** - Forward/Hybrid/Backward の3つのモードから選択可能
-<<<<<<< HEAD
 - 📝 **高度なファイル名生成** - 日付先頭 + 元ファイル名 + 全変形記録システム
-=======
 - 🛡️ **エンタープライズ級セキュリティ** - 包括的な脆弱性対策とセキュリティヘッダー
 - ⚡ **堅牢なエラーハンドリング** - メモリ管理・並行処理安全性・自動復旧機能
->>>>>>> 3ecc0b00
 
 ## 技術スタック
 

<!doctype html>
<html lang="ja">
  <head>
    <meta charset="UTF-8" />
    <link rel="icon" type="image/svg+xml" href="/vite.svg" />
    <meta name="viewport" content="width=device-width, initial-scale=1.0" />
    <title>顔パーツ操作アプリ - Face Parts Manipulator v6.1.0</title>
<<<<<<< HEAD
    <meta name="description" content="顔の各パーツ（目、鼻、口）を自然に変形・移動できるWebアプリケーション - 高度なファイル名生成システム版" />
    <meta name="keywords" content="顔変形,画像加工,face manipulation,image editing,filename generation,advanced naming system" />
=======
    <meta name="description" content="顔の各パーツ（目、鼻、口）を自然に変形・移動できるWebアプリケーション - セキュリティ強化・Web公開準備完了版" />
    <meta name="keywords" content="顔変形,画像加工,face manipulation,image editing,error handling,enterprise grade" />
    
    <!-- セキュリティメタタグ -->
    <meta http-equiv="X-Content-Type-Options" content="nosniff" />
    <meta http-equiv="X-Frame-Options" content="SAMEORIGIN" />
    <meta http-equiv="X-XSS-Protection" content="1; mode=block" />
    <meta name="referrer" content="strict-origin-when-cross-origin" />
    
    <!-- プライバシー保護 -->
    <meta name="robots" content="noindex, nofollow" />
    <meta name="googlebot" content="noindex, nofollow" />
>>>>>>> 3ecc0b00
  </head>
  <body>
    <div id="root"></div>
    <script type="module" src="/src/main.tsx"></script>
<<<<<<< HEAD
    <!-- Version 6.1.0 - 高度なファイル名生成システム版 -->
=======
    <!-- Version 6.1.0 - セキュリティ強化・Web公開準備完了版 -->
>>>>>>> 3ecc0b00
  </body>
</html><|MERGE_RESOLUTION|>--- conflicted
+++ resolved
@@ -5,12 +5,8 @@
     <link rel="icon" type="image/svg+xml" href="/vite.svg" />
     <meta name="viewport" content="width=device-width, initial-scale=1.0" />
     <title>顔パーツ操作アプリ - Face Parts Manipulator v6.1.0</title>
-<<<<<<< HEAD
-    <meta name="description" content="顔の各パーツ（目、鼻、口）を自然に変形・移動できるWebアプリケーション - 高度なファイル名生成システム版" />
-    <meta name="keywords" content="顔変形,画像加工,face manipulation,image editing,filename generation,advanced naming system" />
-=======
-    <meta name="description" content="顔の各パーツ（目、鼻、口）を自然に変形・移動できるWebアプリケーション - セキュリティ強化・Web公開準備完了版" />
-    <meta name="keywords" content="顔変形,画像加工,face manipulation,image editing,error handling,enterprise grade" />
+    <meta name="description" content="顔の各パーツ（目、鼻、口）を自然に変形・移動できるWebアプリケーション - 高度なファイル名生成システム版 & セキュリティ強化版" />
+    <meta name="keywords" content="顔変形,画像加工,face manipulation,image editing,filename generation,advanced naming system,error handling,enterprise grade" />
     
     <!-- セキュリティメタタグ -->
     <meta http-equiv="X-Content-Type-Options" content="nosniff" />
@@ -21,15 +17,10 @@
     <!-- プライバシー保護 -->
     <meta name="robots" content="noindex, nofollow" />
     <meta name="googlebot" content="noindex, nofollow" />
->>>>>>> 3ecc0b00
   </head>
   <body>
     <div id="root"></div>
     <script type="module" src="/src/main.tsx"></script>
-<<<<<<< HEAD
-    <!-- Version 6.1.0 - 高度なファイル名生成システム版 -->
-=======
-    <!-- Version 6.1.0 - セキュリティ強化・Web公開準備完了版 -->
->>>>>>> 3ecc0b00
+    <!-- Version 6.1.0 - 高度なファイル名生成システム版 & セキュリティ強化版 -->
   </body>
 </html>